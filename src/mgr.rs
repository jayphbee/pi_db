--- conflicted
+++ resolved
@@ -1,1255 +1,1104 @@
-/**
- * 基于2pc的db管理器，每个db实现需要将自己注册到管理器上
- */
-use std::sync::{Arc, Mutex, Weak};
-use std::sync::atomic::{AtomicUsize, Ordering};
-use std::mem;
-
-use fnv::FnvHashMap;
-
-use pi_lib::ordmap::OrdMap;
-use pi_lib::asbtree::{Tree, new};
-use pi_lib::atom::Atom;
-use pi_lib::sinfo::StructInfo;
-use pi_lib::guid::{Guid, GuidGen};
-
-use tabs::TabLog;
-use db::{UsizeResult, Cursor, DBResult, TabKV, TxCallback, TxIterCallback, TxQueryCallback, TxState, MetaTxn, Tab, TabTxn, TabBuilder};
-
-#[cfg(test)]
-use memery_db;
-#[cfg(test)]
-use pi_lib::bon::{BonBuffer, Encode, Decode};
-#[cfg(test)]
-use std::collections::HashMap;
-
-pub type TxHandler = Box<FnMut(&mut Tr)>;
-
-// 表、事务管理器
-#[derive(Clone)]
-pub struct Mgr(Arc<(Mutex<Manager>, Mutex<NameMap>, GuidGen)>);
-
-impl Mgr {
-	// 注册管理器
-	pub fn new(gen: GuidGen) -> Self {
-		Mgr(Arc::new((Mutex::new(Manager::new()), Mutex::new(NameMap::new()), gen)))
-	}
-	// 注册构建器
-	pub fn register(&self, prefix: Atom, builder: Arc<TabBuilder>) -> bool {
-		(self.0).1.lock().unwrap().register(prefix, builder)
-	}
-	// 取消注册数据库
-	pub fn unregister(&mut self, prefix: &Atom) -> Option<Arc<TabBuilder>> {
-		(self.0).1.lock().unwrap().unregister(prefix)
-	}
-	// 表的元信息
-	pub fn tab_info(&self, tab_name: &Atom) -> Option<Arc<StructInfo>> {
-		match self.find(tab_name) {
-			Some((_, builder)) => builder.tab_info(tab_name),
-			_ => None
-		}
-	}
-<<<<<<< HEAD
-=======
-
-	// 读事务，无限尝试直到超时，默认10秒
-	//pub fn read(&self, tx: TxHandler, timeout: usize, cb: TxCallback) {}
-	// 写事务，无限尝试直到超时，默认10秒
-	//pub fn write(&self, tx: TxHandler, timeout: usize, cb: TxCallback) {}
->>>>>>> c67c6039
-	// 创建事务
-	pub fn transaction(&self, writable: bool, timeout: usize) -> Tr {
-		let id = (self.0).2.gen(0);
-		(self.0).0.lock().unwrap().transaction(self.clone(), writable, timeout, id)
-	}
-	// 寻找和指定表名能前缀匹配的表构建器
-	fn find(&self, tab_name: &Atom) -> Option<(Atom, Arc<TabBuilder>)> {
-		let tree = {
-			(self.0).1.lock().unwrap().0.clone()
-		};
-		// TODO 前缀树查找
-		match tree.get(tab_name) {
-			Some(builder) => return Some((tab_name.clone(), builder.clone())),
-			_ => None
-		}
-	}
-}
-
-#[derive(Clone)]
-pub struct Tr(Arc<Mutex<Tx>>);
-
-impl Tr {
-	// 判断事务是否可写
-	pub fn is_writable(&self) -> bool {
-		self.0.lock().unwrap().writable
-	}
-	// 获得事务的超时时间
-	pub fn get_timeout(&self) -> usize {
-		self.0.lock().unwrap().timeout
-	}
-	// 获得事务的状态
-	pub fn get_state(&self) -> TxState {
-		self.0.lock().unwrap().state.clone()
-	}
-	// 预提交一个事务
-	pub fn prepare(&self, cb: TxCallback) -> UsizeResult {
-		let mut t = self.0.lock().unwrap();
-		match t.state {
-			TxState::Ok => t.prepare(self, cb),
-			_ => Some(Err(String::from("InvalidState"))),
-		}
-	}
-	// 提交一个事务
-	pub fn commit(&self, cb: TxCallback) -> UsizeResult {
-		let mut t = self.0.lock().unwrap();
-		match t.state {
-			TxState::PreparOk => t.commit(self, cb),
-			_ => Some(Err(String::from("InvalidState"))),
-		}
-	}
-	// 回滚一个事务
-	pub fn rollback(&self, cb: TxCallback) -> UsizeResult {
-		let mut t = self.0.lock().unwrap();
-		match t.state {
-			TxState::Committing|TxState::Commited|TxState::CommitFail|TxState::Rollbacking|TxState::Rollbacked|TxState::RollbackFail =>
-				return Some(Err(String::from("InvalidState"))),
-			_ => t.rollback(self, cb)
-		}
-	}
-	// 锁
-<<<<<<< HEAD
-	pub fn key_lock(&self, arr: Vec<TabKV>, lock_time: usize, read_lock: bool, cb: TxCallback) -> UsizeResult {
-=======
-	pub fn key_lock(&self, arr: Vec<TabKV>, lock_time: usize, readonly: bool, cb: TxCallback) -> UsizeResult {
->>>>>>> c67c6039
-		let mut t = self.0.lock().unwrap();
-		match t.state {
-			TxState::Ok => t.key_lock(self, arr, lock_time, read_lock, cb),
-			_ => Some(Err(String::from("InvalidState"))),
-		}
-	}
-	// 查询
-	pub fn query(
-		&self,
-		arr: Vec<TabKV>,
-		lock_time: Option<usize>,
-		read_lock: bool,
-		cb: TxQueryCallback,
-	) -> Option<DBResult<Vec<TabKV>>> {
-		let mut t = self.0.lock().unwrap();
-		match t.state {
-			TxState::Ok => t.query(self, arr, lock_time, read_lock, cb),
-			_ => Some(Err(String::from("InvalidState"))),
-		}
-	}
-	// 修改，插入、删除及更新
-<<<<<<< HEAD
-	pub fn modify(&self, arr: Vec<TabKV>, lock_time: Option<usize>, read_lock: bool, cb: TxCallback) -> UsizeResult {
-=======
-	pub fn modify(&self, arr: Vec<TabKV>, lock_time: Option<usize>, readonly: bool, cb: TxCallback) -> UsizeResult {
->>>>>>> c67c6039
-		let mut t = self.0.lock().unwrap();
-		if !t.writable {
-			return Some(Err(String::from("Readonly")))
-		}
-		match t.state {
-			TxState::Ok => t.modify(self, arr, lock_time, read_lock, cb),
-			_ => Some(Err(String::from("InvalidState"))),
-		}
-	}
-	// 范围查询
-	pub fn range(
-		&self,
-<<<<<<< HEAD
-		_tab: &Atom,
-		_min_key:Vec<u8>,
-		_max_key:Vec<u8>,
-		_key_only: bool,
-		_cb: TxQueryCallback,
-=======
-		tab: &Atom,
-		min_key:Vec<u8>,
-		max_key:Vec<u8>,
-		key_only: bool,
-		cb: TxQueryCallback,
->>>>>>> c67c6039
-	) -> Option<DBResult<Vec<TabKV>>> {
-		None
-	}
-	// 迭代
-	pub fn iter(
-		&self,
-<<<<<<< HEAD
-		_tab: &Atom,
-		_key: Option<Vec<u8>>,
-		_descending: bool,
-		_key_only: bool,
-		_filter: String,
-		_cb: TxIterCallback,
-=======
-		tab: &Atom,
-		key: Option<Vec<u8>>,
-		descending: bool,
-		key_only: bool,
-		filter: String,
-		cb: TxIterCallback,
->>>>>>> c67c6039
-	) -> Option<DBResult<Box<Cursor>>> {
-		None
-	}
-	// 索引迭代
-	pub fn index(
-		&self,
-<<<<<<< HEAD
-		_tab: &Atom,
-		_key: Option<Vec<u8>>,
-		_descending: bool,
-		_filter: String,
-		_cb: TxIterCallback,
-=======
-		tab: &Atom,
-		key: Option<Vec<u8>>,
-		descending: bool,
-		filter: String,
-		cb: TxIterCallback,
->>>>>>> c67c6039
-	) -> Option<DBResult<Box<Cursor>>> {
-		None
-	}
-	// 表的元信息
-	pub fn tab_info(&self, tab_name: &Atom) -> Option<Arc<StructInfo>> {
-		match self.0.lock().unwrap().find(tab_name) {
-			Some((_, _, builder)) => builder.tab_info(tab_name),
-			_ => None
-		}
-	}
-	// 表的大小
-	pub fn tab_size(&self, tab: &Atom, cb: TxCallback) -> UsizeResult {
-		let mut t = self.0.lock().unwrap();
-		match t.state {
-			TxState::Ok => t.tab_size(self, tab, cb),
-			_ => Some(Err(String::from("InvalidState"))),
-		}
-	}
-	// 创建、修改或删除表
-	pub fn alter(&self, tab: &Atom, meta: Option<Arc<StructInfo>>, cb: TxCallback) -> UsizeResult {
-		let mut t = self.0.lock().unwrap();
-		if !t.writable {
-			return Some(Err(String::from("Readonly")))
-		}
-		match t.state {
-			TxState::Ok => t.alter(self, tab, meta, cb),
-			_ => Some(Err(String::from("InvalidState"))),
-		}
-	}
-	// 表改名
-	pub fn rename(&self, tab: &Atom, new_name: Atom, cb: TxCallback) -> UsizeResult {
-		let mut t = self.0.lock().unwrap();
-		if !t.writable {
-			return Some(Err(String::from("Readonly")))
-		}
-		match t.state {
-			TxState::Ok => t.rename(self, tab, new_name, cb),
-			_ => Some(Err(String::from("InvalidState"))),
-		}
-	}
-
-	// 比较并设置状态
-	fn cs_state(&self, old: TxState, new: TxState) -> bool {
-		let mut t = self.0.lock().unwrap();
-		if t.state.clone() as usize == old as usize {
-			t.state = new;
-			return true;
-		}
-		return false;
-	}
-}
-
-//================================ 内部结构和方法
-// 表、事务管理器
-struct Manager {
-	// 已有的事务数量
-	tr_acount: usize,
-	// 结束的事务数量
-	tr_ends: usize,
-	// 定时轮
-	// 管理用的弱引用事务
-	weak_map: FnvHashMap<Guid, Weak<Mutex<Tx>>>,
-}
-impl Manager {
-	// 注册管理器
-	fn new() -> Self {
-		Manager {
-			tr_acount: 0,
-			tr_ends: 0,
-			weak_map: FnvHashMap::with_capacity_and_hasher(0, Default::default()),
-		}
-	}
-	// 创建事务
-	fn transaction(&mut self, mgr: Mgr, writable: bool, timeout: usize, id: Guid) -> Tr {
-		let tr = Tr(Arc::new(Mutex::new(Tx {
-			mgr: mgr,
-			writable: writable,
-			timeout: timeout,
-			id: id.clone(),
-			//name_map: (mgr.0).1.lock().unwrap().clone(),
-			tab_logs: FnvHashMap::with_capacity_and_hasher(0, Default::default()),
-			state: TxState::Ok,
-			timer_ref: 0,
-			tab_txns: FnvHashMap::with_capacity_and_hasher(0, Default::default()),
-			meta_txns: FnvHashMap::with_capacity_and_hasher(0, Default::default()),
-		})));
-		// TODO 遍历mgr.name_map, 将每个TabBuilder的快照TabLog记录下来
-		self.tr_acount += 1;
-		self.weak_map.insert(id, Arc::downgrade(&(tr.0)));
-		tr
-	}
-
-<<<<<<< HEAD
-=======
-	// 元信息的预提交
-	fn parpare(&mut self, tx: &mut Tx) -> DBResult<usize> {
-		// 先检查预提交的交易是否有冲突
-		for val in self.prepare.values() {
-			if val.2.is_disjoint(&tx.meta_names) {
-				return Err(String::from("meta parpare conflicting"))
-			}
-		}
-		// 然后检查数据表是否被修改
-		if !self.tabs.ptr_eq(&tx.old_tabs) {
-			// 如果被修改，则检查是否有冲突
-			// TODO 暂时没有考虑重命名的情况
-			for name in tx.meta_names.iter() {
-				match self.tabs.get(name) {
-					Some(r1) => match tx.old_tabs.get(name) {
-						Some(r2) if (r1 as *const TabInfo) == (r2 as *const TabInfo) => (),
-						_ => return Err(String::from("meta parpare conflicted"))
-					}
-					_ => match tx.old_tabs.get(name) {
-						None => (),
-						_ => return Err(String::from("meta parpare conflicted"))
-					}
-				}
-			}
-		}
-		let set = mem::replace(&mut tx.meta_names, FnvHashSet::with_capacity_and_hasher(0, Default::default()));
-		let alter = mem::replace(&mut tx.alter_logs, FnvHashMap::with_capacity_and_hasher(0, Default::default()));
-		let rename = mem::replace(&mut tx.rename_logs, FnvHashMap::with_capacity_and_hasher(0, Default::default()));
-		self.prepare.insert(tx.id.clone(), (tx.tabs.clone(), tx.old_tabs.clone(), set, alter, rename));
-		Ok(1)
-	}
-	// 元信息的提交
-	fn commit(&mut self, id: &Guid) {
-		match self.prepare.remove(id) {
-			Some((tabs, old_tabs, _, _, _)) => if self.tabs.ptr_eq(&old_tabs) {
-				// 检查数据表是否被修改， 如果没有修改，则可以直接替换根节点
-				self.tabs = tabs;
-			}else{
-				// 否则，重新执行一遍修改， TODO
-			}
-			_ => ()
-		}
-	}
-	// 回滚
-	fn rockback(&mut self, id: &Guid) {
-		self.prepare.remove(id);
-	}
->>>>>>> c67c6039
-}
-
-// 表名对应构建器的表
-// TODO 改成cow的前缀树
-#[derive(Clone)]
-struct NameMap(OrdMap<Tree<Atom, Arc<TabBuilder>>>);
-
-impl NameMap {
-	fn new() -> Self {
-		NameMap(OrdMap::new(new()))
-	}
-	// 注册构建器
-	fn register(&mut self, prefix: Atom, builder: Arc<TabBuilder>) -> bool {
-		self.0.insert(prefix, builder)
-		// TODO 更新前缀树
-	}
-	// 取消注册数据库
-	fn unregister(&mut self, prefix: &Atom) -> Option<Arc<TabBuilder>> {
-		match self.0.delete(prefix, true) {
-			Some(r) => r,
-			_ => None,
-		}
-		// TODO 更新前缀树
-	}
-	// 寻找和指定表名能前缀匹配的表构建器
-	fn find(&self, tab_name: &Atom) -> Option<(Atom, Arc<TabBuilder>)> {
-		// 遍历寻找和指定表名能前缀匹配的表构建器, TODO 用前缀树匹配的字符串
-		match self.0.get(tab_name) {
-			Some(b) => Some((tab_name.clone(), b.clone())),
-			_ => None
-		}
-	}
-}
-
-// 子事务
-struct Tx {
-	mgr: Mgr, // TODO 下面6个可以放到锁的外部，减少锁
-	writable: bool,
-	timeout: usize, // 子事务的预提交的超时时间
-	id: Guid,
-	tab_logs: FnvHashMap<Atom, (TabLog, Arc<TabBuilder>)>, // 前缀树，包括了所有表的快照
-	state: TxState,
-	timer_ref: usize,
-	tab_txns: FnvHashMap<Atom, Arc<TabTxn>>, //表事务表
-	meta_txns: FnvHashMap<Atom, Arc<MetaTxn>>, //元信息事务表
-}
-
-impl Tx {
-	// 预提交事务
-	fn prepare(&mut self, tr: &Tr, cb: TxCallback) -> UsizeResult {
-		self.state = TxState::Preparing;
-		// 先检查mgr上的meta alter的预提交
-		let alter_len = self.meta_txns.len();
-		if alter_len > 0 {
-			for prefix in self.meta_txns.keys() {
-				let (log, builder) = self.tab_logs.get_mut(prefix).unwrap();
-				builder.prepare(&self.id, log);
-			}
-		}
-		let len = self.tab_txns.len() + alter_len;
-		let count = Arc::new(AtomicUsize::new(len));
-		let c = count.clone();
-		let tr1 = tr.clone();
-		let bf = Arc::new(move |r: DBResult<usize> | match r {
-			Ok(_) => if c.fetch_sub(1, Ordering::SeqCst) == 1 {
-				if tr1.cs_state(TxState::Preparing, TxState::PreparOk) {
-					(*cb)(Ok(len))
-				}
-			}
-			_ => if tr1.cs_state(TxState::Preparing, TxState::PreparFail) {
-				(*cb)(r)
-			}
-		});
-
-		//处理每个表的预提交
-		for val in self.tab_txns.values_mut() {
-			match val.prepare(bf.clone()) {
-				Some(r) => match r {
-					Ok(_) => {
-						if count.fetch_sub(1, Ordering::SeqCst) == 1 {
-							self.state = TxState::PreparOk;
-							return Some(Ok(len));
-						}
-					}
-					_ => {
-						self.state = TxState::PreparFail;
-						return Some(r);
-					}
-				}
-				_ => ()
-			}
-		}
-
-		//处理tab alter的预提交
-		for val in self.meta_txns.values_mut() {
-			match val.prepare(bf.clone()) {
-				Some(r) => match r {
-					Ok(_) => {
-						if count.fetch_sub(1, Ordering::SeqCst) == 1 {
-							self.state = TxState::PreparOk;
-							return Some(Ok(len));
-						}
-					}
-					_ => {
-						self.state = TxState::PreparFail;
-						return Some(r);
-					}
-				}
-				_ => ()
-			}
-		}
-		None
-	}
-	// 提交事务
-	fn commit(&mut self, tr: &Tr, cb: TxCallback) -> UsizeResult {
-		self.state = TxState::Committing;
-		// 先提交mgr上的事务
-		let alter_len = self.meta_txns.len();
-		if alter_len > 0 {
-			for prefix in self.meta_txns.keys() {
-				self.tab_logs.get(prefix).unwrap().1.commit(&self.id);
-			}
-		}
-		let len = self.tab_txns.len() + alter_len;
-		let count = Arc::new(AtomicUsize::new(len));
-		let c = count.clone();
-		let tr1 = tr.clone();
-		let bf = Arc::new(move |r: DBResult<usize> | {
-			match r {
-				Ok(_) => tr1.cs_state(TxState::Committing, TxState::Commited),
-				_ => tr1.cs_state(TxState::Committing, TxState::CommitFail)
-			};
-			if c.fetch_sub(1, Ordering::SeqCst) == 1 {
-				(*cb)(Ok(len))
-			}
-		});
-
-		//处理每个表的预提交
-		for val in self.tab_txns.values_mut() {
-			match val.commit(bf.clone()) {
-				Some(r) => {
-					match r {
-						Ok(_) => (),
-						_ => self.state = TxState::CommitFail
-					};
-					if count.fetch_sub(1, Ordering::SeqCst) == 1 {
-						return Some(Ok(len))
-					}
-				}
-				_ => ()
-			}
-		}
-		//处理tab alter的预提交
-		for val in self.meta_txns.values_mut() {
-			match val.commit(bf.clone()) {
-				Some(r) => {
-					match r {
-						Ok(_) => (),
-						_ => self.state = TxState::CommitFail
-					};
-					if count.fetch_sub(1, Ordering::SeqCst) == 1 {
-						return Some(Ok(len))
-					}
-				}
-				_ => ()
-			}
-		}
-		None
-	}
-	// 回滚事务
-	fn rollback(&mut self, tr: &Tr, cb: TxCallback) -> UsizeResult {
-		self.state = TxState::Rollbacking;
-		// 先回滚mgr上的事务
-		let alter_len = self.meta_txns.len();
-		if alter_len > 0 {
-			for prefix in self.meta_txns.keys() {
-				self.tab_logs.get(prefix).unwrap().1.rollback(&self.id);
-			}
-		}
-		let len = self.tab_txns.len() + alter_len;
-		let count = Arc::new(AtomicUsize::new(len));
-		let c = count.clone();
-		let tr1 = tr.clone();
-		let bf = Arc::new(move |r: DBResult<usize> | {
-			match r {
-				Ok(_) => tr1.cs_state(TxState::Rollbacking, TxState::Rollbacked),
-				_ => tr1.cs_state(TxState::Rollbacking, TxState::RollbackFail)
-			};
-			if c.fetch_sub(1, Ordering::SeqCst) == 1 {
-				(*cb)(Ok(len))
-			}
-		});
-
-		//处理每个表的预提交
-		for val in self.tab_txns.values_mut() {
-			match val.rollback(bf.clone()) {
-				Some(r) => {
-					match r {
-						Ok(_) => (),
-						_ => self.state = TxState::RollbackFail
-					};
-					if count.fetch_sub(1, Ordering::SeqCst) == 1 {
-						return Some(Ok(len))
-					}
-				}
-				_ => ()
-			}
-		}
-		//处理tab alter的预提交
-		for val in self.meta_txns.values_mut() {
-			match val.rollback(bf.clone()) {
-				Some(r) => {
-					match r {
-						Ok(_) => (),
-						_ => self.state = TxState::RollbackFail
-					};
-					if count.fetch_sub(1, Ordering::SeqCst) == 1 {
-						return Some(Ok(len))
-					}
-				}
-				_ => ()
-			}
-		}
-		None
-	}
-	// 修改，插入、删除及更新
-	fn key_lock(&mut self, tr: &Tr, arr: Vec<TabKV>, lock_time: usize, read_lock: bool, cb: TxCallback) -> UsizeResult {
-		let len = arr.len();
-		if len == 0 {
-			return Some(Ok(0))
-		}
-		self.state = TxState::Doing;
-		let count = Arc::new(AtomicUsize::new(len));
-		let c1 = count.clone();
-		let cb1 = cb.clone();
-		let tr1 = tr.clone();
-		let bf = Arc::new(move |r| {
-			handle_result(r, &tr1, len, &c1, &cb1)
-		});
-		let map = tab_map(arr);
-		for (key, val) in map.into_iter() {
-			let tkv = Arc::new(val);
-			let tkv1 = tkv.clone();
-			let bf1 = bf.clone();
-			let c2 = count.clone();
-			let cb2 = cb.clone();
-			let tr2 = tr.clone();
-			match self.build(tr, &key, Box::new(move |r| {
-				match r {
-					Ok(t) => match t.key_lock(tkv1.clone(), lock_time, read_lock, bf1.clone()) {
-						Some(r) => handle_result(r, &tr2, len, &c2, &cb2),
-						_ => ()
-					},
-					Err(s) => single_result(Err(s), &tr2, &cb2)
-				}
-			})) {
-				Some(r) => match r {
-					Ok(t) => match self.handle_result(&count, len, t.key_lock(tkv, lock_time, read_lock, bf.clone())) {
-						None => (),
-						rr => return rr
-					}
-					Err(s) => return Some(Err(s))
-				},
-				_ => ()
-			}
-		}
-		None
-	}
-	// 查询
-	fn query(
-		&mut self,
-		tr: &Tr,
-		arr: Vec<TabKV>,
-		lock_time: Option<usize>,
-		read_lock: bool,
-		cb: TxQueryCallback,
-	) -> Option<DBResult<Vec<TabKV>>> {
-		let len = arr.len();
-		if len == 0 {
-			return Some(Ok(Vec::new()))
-		}
-		self.state = TxState::Doing;
-		// 创建指定长度的结果集，接收结果
-		let mut vec = Vec::with_capacity(len);
-		vec.resize(len, Default::default());
-		let rvec = Arc::new(Mutex::new((len, vec)));
-		let c1 = rvec.clone();
-		let cb1 = cb.clone();
-		let tr1 = tr.clone();
-		let bf = Arc::new(move |r| {
-			query_result(r, &tr1, &c1, &cb1)
-		});
-		let map = tab_map(arr);
-		for (key, val) in map.into_iter() {
-			let tkv = Arc::new(val);
-			let tkv1 = tkv.clone();
-			let bf1 = bf.clone();
-			let c2 = rvec.clone();
-			let cb2 = cb.clone();
-			let tr2 = tr.clone();
-			match self.build(tr, &key, Box::new(move |r| match r {
-				Ok(t) => match t.query(tkv1.clone(), lock_time, read_lock, bf1.clone()) {
-					Some(r) => query_result(r, &tr2, &c2, &cb2),
-					_ => ()
-				},
-				Err(s) => {
-					if tr2.cs_state(TxState::Doing, TxState::Fail) {
-						(*cb2)(Err(s))
-					}
-				}
-			})) {
-				Some(r) => match r {
-					Ok(t) => match t.query(tkv, lock_time, read_lock, bf.clone()) {
-						Some(r) => match r {
-							Ok(vec) => {
-								match merge_result(&rvec, vec) {
-									None => (),
-									rr => {
-										self.state = TxState::Ok;
-										return rr
-									}
-								}
-							}
-							_ => {
-								self.state = TxState::Fail;
-								return Some(r)
-							}
-						},
-						_ => ()
-					},
-					Err(s) => return Some(Err(s))
-				},
-				_ => ()
-			}
-		}
-		None
-	}
-	// 修改，插入、删除及更新
-	fn modify(&mut self, tr: &Tr, arr: Vec<TabKV>, lock_time: Option<usize>, read_lock: bool, cb: TxCallback) -> UsizeResult {
-		let len = arr.len();
-		if len == 0 {
-			return Some(Ok(0))
-		}
-		self.state = TxState::Doing;
-		let count = Arc::new(AtomicUsize::new(len));
-		let c1 = count.clone();
-		let cb1 = cb.clone();
-		let tr1 = tr.clone();
-		let bf = Arc::new(move |r| {
-			handle_result(r, &tr1, len, &c1, &cb1)
-		});
-		let map = tab_map(arr);
-		for (key, val) in map.into_iter() {
-			let tkv = Arc::new(val);
-			let tkv1 = tkv.clone();
-			let bf1 = bf.clone();
-			let c2 = count.clone();
-			let cb2 = cb.clone();
-			let tr2 = tr.clone();
-			match self.build(tr, &key, Box::new(move |r| {
-				match r {
-					Ok(t) => match t.modify(tkv1.clone(), lock_time, read_lock, bf1.clone()) {
-						Some(r) => handle_result(r, &tr2, len, &c2, &cb2),
-						_ => ()
-					},
-					Err(s) => single_result(Err(s), &tr2, &cb2)
-				}
-			})) {
-				Some(r) => match r {
-					Ok(t) => match self.handle_result(&count, len, t.modify(tkv, lock_time, read_lock, bf.clone())) {
-						None => (),
-						rr => return rr
-					}
-					Err(s) => return Some(Err(s))
-				},
-				_ => ()
-			}
-		}
-		None
-	}
-	// 表的大小
-	fn tab_size(&mut self, tr: &Tr, tab: &Atom, cb: TxCallback) -> UsizeResult {
-		self.state = TxState::Doing;
-		let cb1 = cb.clone();
-		let tr1 = tr.clone();
-		let bf = Arc::new(move |r| {
-			single_result(r, &tr1, &cb1)
-		});
-		let bf1 = bf.clone();
-		let tr2 = tr.clone();
-		match self.build(tr, tab, Box::new(move |r| {
-			match r {
-				Ok(t) => match t.tab_size(bf1.clone()) {
-					Some(r) => single_result(r, &tr2, &cb),
-					_ => ()
-				},
-				Err(s) => single_result(Err(s), &tr2, &cb)
-			}
-		})) {
-			Some(r) => match r {
-				Ok(t) => match self.single_result(t.tab_size(bf)) {
-					None => (),
-					rr => return rr
-				}
-				Err(s) => return Some(Err(s))
-			},
-			_ => ()
-		}
-		None
-	}
-	// 新增 修改 删除 表
-	fn alter(&mut self, tr: &Tr, tab: &Atom, meta: Option<Arc<StructInfo>>, cb: TxCallback) -> UsizeResult {
-		self.state = TxState::Doing;
-		let (prefix, builder) = match self.find(tab) {
-			Some((prefix, log, builder)) => match builder.check(&tab, &meta) { // 检查
-				Ok(_) =>{
-					log.alter(tab, meta.clone());
-					(prefix, builder)
-				},
-<<<<<<< HEAD
-				Err(s) => return self.single_result(Some(Err(s)))
-			},
-			_ => return self.single_result(Some(Err(String::from("builder not found"))))
-=======
-				_ => match sinfo.get_note(&Atom::from("class")) { // 新增, TODO 以后优化成静态字符串，使用完美哈希
-					Some(class) => match self.builders.get(class) {
-						Some(b) => {
-							match b.check(&tab, sinfo) { // 检查
-								Ok(_) => {
-									self.tabs.upsert(tab.clone(), TabInfo::new(b.clone(), sinfo.clone()), false);
-									b
-								},
-								Err(s) => return Some(Err(s))
-							}
-						},
-						_ => return self.single_result(Some(Err(String::from("builder not found"))))
-					},
-					_ => return self.single_result(Some(Err(String::from("class not found in meta"))))
-				}
-			},
-			_ => match self.tabs.get(&tab) { // 删除
-				Some(ref tabinfo) => &tabinfo.builder,
-				_ => return Some(Ok(0))
-			}
-		};
-		
-		// 先查找rename_logs，获取该表的源名字及版本，然后修改alter_logs
-		let tab_ver = match self.rename_logs.get(&tab) {
-			Some(v) => v.clone(),
-			_ => (tab.clone(), 0),
->>>>>>> c67c6039
-		};
-		let id = &self.id;
-		let timeout = self.timeout;
-		let txn = self.meta_txns.entry(prefix.clone()).or_insert_with(|| {
-			builder.meta_txn(id, timeout)
-		}).clone();
-		let tr1 = tr.clone();
-		let bf = Arc::new(move |r| {
-			single_result(r, &tr1, &cb)
-		});
-		self.single_result(txn.alter(tab, meta, bf))
-	}
-	// 表改名
-	fn rename(&mut self, tr: &Tr, tab: &Atom, new_name: Atom, cb: TxCallback) -> UsizeResult {
-		self.state = TxState::Doing;
-		// TODO
-		None
-	}
-
-	// 寻找和指定表名能前缀匹配的表构建器
-	fn find(&mut self, tab_name: &Atom) -> Option<(Atom, &mut TabLog, Arc<TabBuilder>)> {
-		// 遍历寻找和指定表名能前缀匹配的表构建器, TODO 用前缀树匹配的字符串
-		match self.tab_logs.get_mut(tab_name) {
-			Some((log, b)) => Some((tab_name.clone(), log, b.clone())),
-			_ => None
-		}
-	}
-	// 创建表
-	fn build(&mut self, tr: &Tr, tab_name: &Atom, cb: Box<Fn(DBResult<Arc<TabTxn>>)>) -> Option<DBResult<Arc<TabTxn>>> {
-		let txn = match self.tab_txns.get(tab_name) {
-			Some(r) => return Some(Ok(r.clone())),
-			_ => match self.find(tab_name) {
-				Some((_, _, builder)) => match builder.tab_txn(tab_name, &self.id, self.writable, self.timeout, cb) {
-					Some(r) => match r {
-						Ok(txn) => txn,
-						err => {
-							self.state = TxState::Fail;
-							return Some(err)
-						}
-					},
-					_ => return None
-				},
-<<<<<<< HEAD
-				_ => return Some(Err(String::from("TabBuilderNotFound")))
-=======
-				_ => {
-					self.state = TxState::Fail;
-					return Some(Err(String::from("TabNotFound")));
-				}
->>>>>>> c67c6039
-			}
-		};
-		self.tab_txns.insert(tab_name.clone(), txn.clone());
-		Some(Ok(txn))
-	}
-	// 处理同步返回的数量结果
-	fn handle_result(&mut self, count: &Arc<AtomicUsize>, len: usize, result: Option<DBResult<usize>>) -> UsizeResult {
-		match result {
-			Some(r) => match r {
-				Ok(rc) => {
-					if count.fetch_sub(rc, Ordering::SeqCst) == 1 {
-						self.state = TxState::Ok;
-						Some(Ok(len))
-					}else{
-						None
-					}
-				}
-				_ => {
-					self.state = TxState::Fail;
-					Some(r)
-				}
-			},
-			_ => None
-		}
-	}
-	// 处理同步返回的单个结果
-	fn single_result(&mut self, result: Option<DBResult<usize>>) -> UsizeResult {
-		match result {
-			Some(r) => match r {
-				Ok(_) => {
-					self.state = TxState::Ok;
-					Some(r)
-				}
-				_ => {
-					self.state = TxState::Fail;
-					Some(r)
-				}
-			},
-			_ => None
-		}
-	}
-}
-
-//================================ 内部静态方法
-// 创建每表的键参数表，不负责键的去重
-fn tab_map(mut arr: Vec<TabKV>) -> FnvHashMap<Atom, Vec<TabKV>> {
-	let mut len = arr.len();
-	let mut map = FnvHashMap::with_capacity_and_hasher(len, Default::default());
-	while len > 0 {
-		let mut tk = arr.pop().unwrap();
-		tk.index = len;
-		len -= 1;
-		let r = map.entry(tk.tab.clone()).or_insert(Vec::new());
-		r.push(tk);
-	}
-	return map;
-}
-
-// 合并结果集
-fn merge_result(rvec: &Arc<Mutex<(usize, Vec<TabKV>)>>, vec: Vec<TabKV>) -> Option<DBResult<Vec<TabKV>>> {
-	let mut t = rvec.lock().unwrap();
-	t.0 -= vec.len();
-	for r in vec.into_iter() {
-		let i = (&r).index - 1;
-		t.1[i] = r;
-	}
-	if t.0 == 0 {
-		// 将结果集向量转移出来，没有拷贝
-		return Some(Ok(mem::replace(&mut t.1, Vec::new())));
-	}
-	return None
-}
-// 处理异步返回的查询结果
-fn query_result(r: DBResult<Vec<TabKV>>, tr: &Tr, rvec: &Arc<Mutex<(usize, Vec<TabKV>)>>, cb: &TxQueryCallback) {
-	match r {
-		Ok(vec) => {
-			match merge_result(rvec, vec) {
-				Some(rr) => if tr.cs_state(TxState::Doing, TxState::Ok) {
-					(*cb)(rr)
-				}
-				_ => (),
-			}
-		},
-		_ => if tr.cs_state(TxState::Doing, TxState::Fail) {
-			(*cb)(r)
-		}
-	}
-}
-// 处理异步返回的数量结果
-fn handle_result(r: DBResult<usize>, tr: &Tr, len: usize, count: &Arc<AtomicUsize>, cb: &TxCallback) {
-	match r {
-		Ok(rc) => if count.fetch_sub(rc, Ordering::SeqCst) == 1 && tr.cs_state(TxState::Doing, TxState::Ok) {
-			(*cb)(Ok(len))
-		},
-		_ => if tr.cs_state(TxState::Doing, TxState::Fail) {
-			(*cb)(r)
-		}
-	}
-}
-// 处理异步返回的单个结果
-fn single_result(r: DBResult<usize>, tr: &Tr, cb: &TxCallback) {
-	match r {
-		Ok(_) => if tr.cs_state(TxState::Doing, TxState::Ok) {
-			(*cb)(r)
-		},
-		_ => if tr.cs_state(TxState::Doing, TxState::Fail) {
-			(*cb)(r)
-		}
-	}
-<<<<<<< HEAD
-}
-
-=======
-}
-
-// 表构建函数的回调函数
-fn handle_fn(tr: Tr, tab_name: Atom, id: Guid, writable: bool, timeout: usize, cb: Box<Fn(DBResult<Arc<TabTxn>>)>) -> Box<Fn(DBResult<Arc<Tab>>)> {
-	let name = tab_name.clone();
-	let id = id.clone();
-	Box::new(move |r| {
-		match r {
-			Ok(tab) => {
-				// 创建事务，并解锁tr，放入到事务表中
-				let txn = tab.transaction(&id, writable, timeout);
-				tr.0.lock().unwrap().tab_txns.insert(name.clone(), txn.clone());
-				(*cb)(Ok(txn))
-			},
-			Err(s) => (*cb)(Err(s))
-		}
-	})
-}
-
-#[cfg(test)]
-#[derive(Debug)]
-struct Player{
-	name: String,
-	id: u32,
-}
-
-#[cfg(test)]
-impl Encode for Player{
-	fn encode(&self, bb: &mut BonBuffer){
-		self.name.encode(bb);
-		self.id.encode(bb);
-	}
-}
-
-#[cfg(test)]
-impl Decode for Player{
-	fn decode(bb: &mut BonBuffer) -> Self{
-		Player{
-			name: String::decode(bb),
-			id: u32::decode(bb),
-		}
-	}
-}
-
-#[test]
-fn test_memery_db_mgr(){
-
-	let mgr = Mgr::new(GuidGen::new(1,1));
-	mgr.register_builder(&Atom::from("memery"), Arc::new(memery_db::MemeryDB::new(Atom::from("memery"))));
-	let mgr = Arc::new(mgr);
-
-	let tr = mgr.transaction(true, 1000);
-	let tr1 = tr.clone();
-	let mut sinfo = StructInfo::new(Atom::from("Player"), 555555555555);
-	let mut m = HashMap::new();
-	m.insert(Atom::from("class"), Atom::from("memery"));
-	sinfo.notes = Some(m);
-	let alter_back = Arc::new(move|r: DBResult<usize>|{
-		println!("alter: {:?}", r);
-		
-		match tr1.prepare(Arc::new(|r|{println!("prepare_alter:{:?}", r)})){
-			Some(r) => println!("prepare_alter:{:?}", r),
-			_ => println!("prepare_alter:fail"),
-		};
-		match tr1.commit(Arc::new(|r|{println!("commit_alter:{:?}", r)})){
-			Some(r) => println!("commit_alter:{:?}", r),
-			_ => println!("commit_alter:fail"),
-		};
-		println!("alter_succsess");
-		let mgr1 = mgr.clone();
-		let write = move||{
-			let mgr2 = mgr1.clone();
-			let read = move||{
-				let tr = mgr2.transaction(false, 1000);
-				let tr1 = tr.clone();
-				let mut arr = Vec::new();
-				let t1 = TabKV{
-					tab: Atom::from("Player"),
-					key: vec![5u8],
-					index: 0,
-					value: None,
-				};
-				arr.push(t1);
-
-				let read_back = Arc::new(move|r: DBResult<Vec<TabKV>>|{
-					match r {
-						Ok(mut v) => {
-							println!("read:ok");
-							for elem in v.iter_mut(){
-								match elem.value {
-									Some(ref mut v) => {
-										let mut buf = BonBuffer::with_bytes(Arc::make_mut(v).clone(), None, None);
-										let p = Player::decode(&mut buf);
-										println!("{:?}", p);
-									},
-									None => (),
-								}
-							}
-						},
-						Err(v) => println!("read:fail, {}", v),
-					}
-					//println!("read: {:?}", r);
-					match tr1.prepare(Arc::new(|r|{println!("prepare_read:{:?}", r)})){
-						Some(r) => println!("prepare_read:{:?}", r),
-						_ => println!("prepare_read:fail"),
-					};
-					match tr1.commit(Arc::new(|r|{println!("commit_read:{:?}", r)})){
-						Some(r) => println!("commit_read:{:?}", r),
-						_ => println!("commit_read:fail"),
-					};
-					//println!("succsess:{}", arr.len());
-				});
-
-				let r = tr.query(arr, Some(100), true, read_back.clone());
-				if r.is_some(){
-					read_back(r.unwrap());
-				}
-			};
-
-			let tr = mgr1.transaction(true, 1000);
-			let tr1 = tr.clone();
-			let p = Player{
-				name: String::from("chuanyan"),
-				id:5
-			};
-			let mut bonbuf = BonBuffer::new();
-			let bon = p.encode(&mut bonbuf);
-			let buf = bonbuf.unwrap();
-
-			let mut arr = Vec::new();
-			let t1 = TabKV{
-				tab: Atom::from("Player"),
-				key: vec![5u8],
-				index: 0,
-				value: Some(Arc::new(buf)),
-			};
-			arr.push(t1);
-
-			let write_back = Arc::new(move|r|{
-				println!("write: {:?}", r);
-				match tr1.prepare(Arc::new(|r|{println!("prepare_write:{:?}", r)})){
-					Some(r) => println!("prepare_write:{:?}", r),
-					_ => println!("prepare_write:fail"),
-				};
-				match tr1.commit(Arc::new(|r|{println!("commit_write:{:?}", r)})){
-					Some(r) => println!("commit_write:{:?}", r),
-					_ => println!("commit_write:fail"),
-				};
-				&read();
-			});
-			let r = tr.modify(arr, Some(100), false, write_back.clone());
-			if r.is_some(){
-				write_back(r.unwrap());
-			}
-		};
-		write();
-	});
-	let r = tr.alter(&Atom::from("Player"), Some(Arc::new(sinfo)), alter_back.clone());
-	if r.is_some(){
-		alter_back(r.unwrap());
-	}
-}
-
-// #[test]
-// fn test_file_db_mgr(){
-
-// 	let mgr = Mgr::new(GuidGen::new(1,1));
-// 	mgr.register_builder(&Atom::from("file"), Arc::new(memery_db::MemeryDB::new(Atom::from("file"))));
-// 	let mgr = Arc::new(mgr);
-
-// 	let tr = mgr.transaction(true, 1000);
-// 	let tr1 = tr.clone();
-// 	let mut sinfo = StructInfo::new(Atom::from("Player"), 555555555555);
-// 	let mut m = HashMap::new();
-// 	m.insert(Atom::from("class"), Atom::from("memery"));
-// 	sinfo.notes = Some(m);
-// 	let alter_back = Arc::new(move|r: DBResult<usize>|{
-// 		println!("alter: {:?}", r);
-		
-// 		match tr1.prepare(Arc::new(|r|{println!("prepare_alter:{:?}", r)})){
-// 			Some(r) => println!("prepare_alter:{:?}", r),
-// 			_ => println!("prepare_alter:fail"),
-// 		};
-// 		match tr1.commit(Arc::new(|r|{println!("commit_alter:{:?}", r)})){
-// 			Some(r) => println!("commit_alter:{:?}", r),
-// 			_ => println!("commit_alter:fail"),
-// 		};
-// 		println!("alter_succsess");
-// 		let mgr1 = mgr.clone();
-// 		let write = move||{
-// 			let mgr2 = mgr1.clone();
-// 			let read = move||{
-// 				let tr = mgr2.transaction(false, 1000);
-// 				let tr1 = tr.clone();
-// 				let mut arr = Vec::new();
-// 				let t1 = TabKV{
-// 					tab: Atom::from("Player"),
-// 					key: vec![5u8],
-// 					index: 0,
-// 					value: None,
-// 				};
-// 				arr.push(t1);
-
-// 				let read_back = Arc::new(move|r: DBResult<Vec<TabKV>>|{
-// 					match r {
-// 						Ok(mut v) => {
-// 							println!("read:ok");
-// 							for elem in v.iter_mut(){
-// 								match elem.value {
-// 									Some(ref mut v) => {
-// 										let mut buf = BonBuffer::with_bytes(Arc::make_mut(v).clone(), None, None);
-// 										let p = Player::decode(&mut buf);
-// 										println!("{:?}", p);
-// 									},
-// 									None => (),
-// 								}
-// 							}
-// 						},
-// 						Err(v) => println!("read:fail, {}", v),
-// 					}
-// 					//println!("read: {:?}", r);
-// 					match tr1.prepare(Arc::new(|r|{println!("prepare_read:{:?}", r)})){
-// 						Some(r) => println!("prepare_read:{:?}", r),
-// 						_ => println!("prepare_read:fail"),
-// 					};
-// 					match tr1.commit(Arc::new(|r|{println!("commit_read:{:?}", r)})){
-// 						Some(r) => println!("commit_read:{:?}", r),
-// 						_ => println!("commit_read:fail"),
-// 					};
-// 					//println!("succsess:{}", arr.len());
-// 				});
-
-// 				let r = tr.query(arr, Some(100), true, read_back.clone());
-// 				if r.is_some(){
-// 					read_back(r.unwrap());
-// 				}
-// 			};
-
-// 			let tr = mgr1.transaction(true, 1000);
-// 			let tr1 = tr.clone();
-// 			let p = Player{
-// 				name: String::from("chuanyan"),
-// 				id:5
-// 			};
-// 			let mut bonbuf = BonBuffer::new();
-// 			let bon = p.encode(&mut bonbuf);
-// 			let buf = bonbuf.unwrap();
-
-// 			let mut arr = Vec::new();
-// 			let t1 = TabKV{
-// 				tab: Atom::from("Player"),
-// 				key: vec![5u8],
-// 				index: 0,
-// 				value: Some(Arc::new(buf)),
-// 			};
-// 			arr.push(t1);
-
-// 			let write_back = Arc::new(move|r|{
-// 				println!("write: {:?}", r);
-// 				match tr1.prepare(Arc::new(|r|{println!("prepare_write:{:?}", r)})){
-// 					Some(r) => println!("prepare_write:{:?}", r),
-// 					_ => println!("prepare_write:fail"),
-// 				};
-// 				match tr1.commit(Arc::new(|r|{println!("commit_write:{:?}", r)})){
-// 					Some(r) => println!("commit_write:{:?}", r),
-// 					_ => println!("commit_write:fail"),
-// 				};
-// 				&read();
-// 			});
-// 			let r = tr.modify(arr, Some(100), false, write_back.clone());
-// 			if r.is_some(){
-// 				write_back(r.unwrap());
-// 			}
-// 		};
-// 		write();
-// 	});
-// 	let r = tr.alter(&Atom::from("Player"), Some(Arc::new(sinfo)), alter_back.clone());
-// 	if r.is_some(){
-// 		alter_back(r.unwrap());
-// 	}
-// }
-
-
->>>>>>> c67c6039
+/**
+ * 基于2pc的db管理器，每个db实现需要将自己注册到管理器上
+ */
+use std::sync::{Arc, Mutex, Weak};
+use std::sync::atomic::{AtomicUsize, Ordering};
+use std::mem;
+
+use fnv::FnvHashMap;
+
+use pi_lib::ordmap::OrdMap;
+use pi_lib::asbtree::{Tree, new};
+use pi_lib::atom::Atom;
+use pi_lib::sinfo::StructInfo;
+use pi_lib::guid::{Guid, GuidGen};
+
+use tabs::TabLog;
+use db::{UsizeResult, Cursor, DBResult, TabKV, TxCallback, TxIterCallback, TxQueryCallback, TxState, MetaTxn, TabTxn, TabBuilder};
+
+#[cfg(test)]
+use memery_db;
+#[cfg(test)]
+use pi_lib::bon::{BonBuffer, Encode, Decode};
+#[cfg(test)]
+use std::collections::HashMap;
+
+pub type TxHandler = Box<FnMut(&mut Tr)>;
+
+// 表、事务管理器
+#[derive(Clone)]
+pub struct Mgr(Arc<(Mutex<Manager>, Mutex<NameMap>, GuidGen)>);
+
+impl Mgr {
+	// 注册管理器
+	pub fn new(gen: GuidGen) -> Self {
+		Mgr(Arc::new((Mutex::new(Manager::new()), Mutex::new(NameMap::new()), gen)))
+	}
+	// 注册构建器
+	pub fn register(&self, prefix: Atom, builder: Arc<TabBuilder>) -> bool {
+		(self.0).1.lock().unwrap().register(prefix, builder)
+	}
+	// 取消注册数据库
+	pub fn unregister(&mut self, prefix: &Atom) -> Option<Arc<TabBuilder>> {
+		(self.0).1.lock().unwrap().unregister(prefix)
+	}
+	// 表的元信息
+	pub fn tab_info(&self, tab_name: &Atom) -> Option<Arc<StructInfo>> {
+		match self.find(tab_name) {
+			Some((_, builder)) => builder.tab_info(tab_name),
+			_ => None
+		}
+	}
+	// 创建事务
+	pub fn transaction(&self, writable: bool, timeout: usize) -> Tr {
+		let id = (self.0).2.gen(0);
+		(self.0).0.lock().unwrap().transaction(self.clone(), writable, timeout, id)
+	}
+	// 寻找和指定表名能前缀匹配的表构建器
+	fn find(&self, tab_name: &Atom) -> Option<(Atom, Arc<TabBuilder>)> {
+		let tree = {
+			(self.0).1.lock().unwrap().0.clone()
+		};
+		// TODO 前缀树查找
+		match tree.get(tab_name) {
+			Some(builder) => return Some((tab_name.clone(), builder.clone())),
+			_ => None
+		}
+	}
+}
+
+#[derive(Clone)]
+pub struct Tr(Arc<Mutex<Tx>>);
+
+impl Tr {
+	// 判断事务是否可写
+	pub fn is_writable(&self) -> bool {
+		self.0.lock().unwrap().writable
+	}
+	// 获得事务的超时时间
+	pub fn get_timeout(&self) -> usize {
+		self.0.lock().unwrap().timeout
+	}
+	// 获得事务的状态
+	pub fn get_state(&self) -> TxState {
+		self.0.lock().unwrap().state.clone()
+	}
+	// 预提交一个事务
+	pub fn prepare(&self, cb: TxCallback) -> UsizeResult {
+		let mut t = self.0.lock().unwrap();
+		match t.state {
+			TxState::Ok => t.prepare(self, cb),
+			_ => Some(Err(String::from("InvalidState"))),
+		}
+	}
+	// 提交一个事务
+	pub fn commit(&self, cb: TxCallback) -> UsizeResult {
+		let mut t = self.0.lock().unwrap();
+		match t.state {
+			TxState::PreparOk => t.commit(self, cb),
+			_ => Some(Err(String::from("InvalidState"))),
+		}
+	}
+	// 回滚一个事务
+	pub fn rollback(&self, cb: TxCallback) -> UsizeResult {
+		let mut t = self.0.lock().unwrap();
+		match t.state {
+			TxState::Committing|TxState::Commited|TxState::CommitFail|TxState::Rollbacking|TxState::Rollbacked|TxState::RollbackFail =>
+				return Some(Err(String::from("InvalidState"))),
+			_ => t.rollback(self, cb)
+		}
+	}
+	// 锁
+	pub fn key_lock(&self, arr: Vec<TabKV>, lock_time: usize, read_lock: bool, cb: TxCallback) -> UsizeResult {
+		let mut t = self.0.lock().unwrap();
+		match t.state {
+			TxState::Ok => t.key_lock(self, arr, lock_time, read_lock, cb),
+			_ => Some(Err(String::from("InvalidState"))),
+		}
+	}
+	// 查询
+	pub fn query(
+		&self,
+		arr: Vec<TabKV>,
+		lock_time: Option<usize>,
+		read_lock: bool,
+		cb: TxQueryCallback,
+	) -> Option<DBResult<Vec<TabKV>>> {
+		let mut t = self.0.lock().unwrap();
+		match t.state {
+			TxState::Ok => t.query(self, arr, lock_time, read_lock, cb),
+			_ => Some(Err(String::from("InvalidState"))),
+		}
+	}
+	// 修改，插入、删除及更新
+	pub fn modify(&self, arr: Vec<TabKV>, lock_time: Option<usize>, read_lock: bool, cb: TxCallback) -> UsizeResult {
+		let mut t = self.0.lock().unwrap();
+		if !t.writable {
+			return Some(Err(String::from("Readonly")))
+		}
+		match t.state {
+			TxState::Ok => t.modify(self, arr, lock_time, read_lock, cb),
+			_ => Some(Err(String::from("InvalidState"))),
+		}
+	}
+	// 范围查询
+	pub fn range(
+		&self,
+		_tab: &Atom,
+		_min_key:Vec<u8>,
+		_max_key:Vec<u8>,
+		_key_only: bool,
+		_cb: TxQueryCallback,
+	) -> Option<DBResult<Vec<TabKV>>> {
+		None
+	}
+	// 迭代
+	pub fn iter(
+		&self,
+		_tab: &Atom,
+		_key: Option<Vec<u8>>,
+		_descending: bool,
+		_key_only: bool,
+		_filter: String,
+		_cb: TxIterCallback,
+	) -> Option<DBResult<Box<Cursor>>> {
+		None
+	}
+	// 索引迭代
+	pub fn index(
+		&self,
+		_tab: &Atom,
+		_key: Option<Vec<u8>>,
+		_descending: bool,
+		_filter: String,
+		_cb: TxIterCallback,
+	) -> Option<DBResult<Box<Cursor>>> {
+		None
+	}
+	// 表的元信息
+	pub fn tab_info(&self, tab_name: &Atom) -> Option<Arc<StructInfo>> {
+		match self.0.lock().unwrap().find(tab_name) {
+			Some((_, _, builder)) => builder.tab_info(tab_name),
+			_ => None
+		}
+	}
+	// 表的大小
+	pub fn tab_size(&self, tab: &Atom, cb: TxCallback) -> UsizeResult {
+		let mut t = self.0.lock().unwrap();
+		match t.state {
+			TxState::Ok => t.tab_size(self, tab, cb),
+			_ => Some(Err(String::from("InvalidState"))),
+		}
+	}
+	// 创建、修改或删除表
+	pub fn alter(&self, tab: &Atom, meta: Option<Arc<StructInfo>>, cb: TxCallback) -> UsizeResult {
+		let mut t = self.0.lock().unwrap();
+		if !t.writable {
+			return Some(Err(String::from("Readonly")))
+		}
+		match t.state {
+			TxState::Ok => t.alter(self, tab, meta, cb),
+			_ => Some(Err(String::from("InvalidState"))),
+		}
+	}
+	// 表改名
+	pub fn rename(&self, tab: &Atom, new_name: Atom, cb: TxCallback) -> UsizeResult {
+		let mut t = self.0.lock().unwrap();
+		if !t.writable {
+			return Some(Err(String::from("Readonly")))
+		}
+		match t.state {
+			TxState::Ok => t.rename(self, tab, new_name, cb),
+			_ => Some(Err(String::from("InvalidState"))),
+		}
+	}
+
+	// 比较并设置状态
+	fn cs_state(&self, old: TxState, new: TxState) -> bool {
+		let mut t = self.0.lock().unwrap();
+		if t.state.clone() as usize == old as usize {
+			t.state = new;
+			return true;
+		}
+		return false;
+	}
+}
+
+//================================ 内部结构和方法
+// 表、事务管理器
+struct Manager {
+	// 已有的事务数量
+	tr_acount: usize,
+	// 结束的事务数量
+	tr_ends: usize,
+	// 定时轮
+	// 管理用的弱引用事务
+	weak_map: FnvHashMap<Guid, Weak<Mutex<Tx>>>,
+}
+impl Manager {
+	// 注册管理器
+	fn new() -> Self {
+		Manager {
+			tr_acount: 0,
+			tr_ends: 0,
+			weak_map: FnvHashMap::with_capacity_and_hasher(0, Default::default()),
+		}
+	}
+	// 创建事务
+	fn transaction(&mut self, mgr: Mgr, writable: bool, timeout: usize, id: Guid) -> Tr {
+		let tr = Tr(Arc::new(Mutex::new(Tx {
+			mgr: mgr,
+			writable: writable,
+			timeout: timeout,
+			id: id.clone(),
+			//name_map: (mgr.0).1.lock().unwrap().clone(),
+			tab_logs: FnvHashMap::with_capacity_and_hasher(0, Default::default()),
+			state: TxState::Ok,
+			timer_ref: 0,
+			tab_txns: FnvHashMap::with_capacity_and_hasher(0, Default::default()),
+			meta_txns: FnvHashMap::with_capacity_and_hasher(0, Default::default()),
+		})));
+		// TODO 遍历mgr.name_map, 将每个TabBuilder的快照TabLog记录下来
+		self.tr_acount += 1;
+		self.weak_map.insert(id, Arc::downgrade(&(tr.0)));
+		tr
+	}
+
+}
+
+// 表名对应构建器的表
+// TODO 改成cow的前缀树
+#[derive(Clone)]
+struct NameMap(OrdMap<Tree<Atom, Arc<TabBuilder>>>);
+
+impl NameMap {
+	fn new() -> Self {
+		NameMap(OrdMap::new(new()))
+	}
+	// 注册构建器
+	fn register(&mut self, prefix: Atom, builder: Arc<TabBuilder>) -> bool {
+		self.0.insert(prefix, builder)
+		// TODO 更新前缀树
+	}
+	// 取消注册数据库
+	fn unregister(&mut self, prefix: &Atom) -> Option<Arc<TabBuilder>> {
+		match self.0.delete(prefix, true) {
+			Some(r) => r,
+			_ => None,
+		}
+		// TODO 更新前缀树
+	}
+	// 寻找和指定表名能前缀匹配的表构建器
+	fn find(&self, tab_name: &Atom) -> Option<(Atom, Arc<TabBuilder>)> {
+		// 遍历寻找和指定表名能前缀匹配的表构建器, TODO 用前缀树匹配的字符串
+		match self.0.get(tab_name) {
+			Some(b) => Some((tab_name.clone(), b.clone())),
+			_ => None
+		}
+	}
+}
+
+// 子事务
+struct Tx {
+	mgr: Mgr, // TODO 下面6个可以放到锁的外部，减少锁
+	writable: bool,
+	timeout: usize, // 子事务的预提交的超时时间
+	id: Guid,
+	tab_logs: FnvHashMap<Atom, (TabLog, Arc<TabBuilder>)>, // 前缀树，包括了所有表的快照
+	state: TxState,
+	timer_ref: usize,
+	tab_txns: FnvHashMap<Atom, Arc<TabTxn>>, //表事务表
+	meta_txns: FnvHashMap<Atom, Arc<MetaTxn>>, //元信息事务表
+}
+
+impl Tx {
+	// 预提交事务
+	fn prepare(&mut self, tr: &Tr, cb: TxCallback) -> UsizeResult {
+		self.state = TxState::Preparing;
+		// 先检查mgr上的meta alter的预提交
+		let alter_len = self.meta_txns.len();
+		if alter_len > 0 {
+			for prefix in self.meta_txns.keys() {
+				let (log, builder) = self.tab_logs.get_mut(prefix).unwrap();
+				builder.prepare(&self.id, log);
+			}
+		}
+		let len = self.tab_txns.len() + alter_len;
+		let count = Arc::new(AtomicUsize::new(len));
+		let c = count.clone();
+		let tr1 = tr.clone();
+		let bf = Arc::new(move |r: DBResult<usize> | match r {
+			Ok(_) => if c.fetch_sub(1, Ordering::SeqCst) == 1 {
+				if tr1.cs_state(TxState::Preparing, TxState::PreparOk) {
+					(*cb)(Ok(len))
+				}
+			}
+			_ => if tr1.cs_state(TxState::Preparing, TxState::PreparFail) {
+				(*cb)(r)
+			}
+		});
+
+		//处理每个表的预提交
+		for val in self.tab_txns.values_mut() {
+			match val.prepare(bf.clone()) {
+				Some(r) => match r {
+					Ok(_) => {
+						if count.fetch_sub(1, Ordering::SeqCst) == 1 {
+							self.state = TxState::PreparOk;
+							return Some(Ok(len));
+						}
+					}
+					_ => {
+						self.state = TxState::PreparFail;
+						return Some(r);
+					}
+				}
+				_ => ()
+			}
+		}
+		//处理tab alter的预提交
+		for val in self.meta_txns.values_mut() {
+			match val.prepare(bf.clone()) {
+				Some(r) => match r {
+					Ok(_) => {
+						if count.fetch_sub(1, Ordering::SeqCst) == 1 {
+							self.state = TxState::PreparOk;
+							return Some(Ok(len));
+						}
+					}
+					_ => {
+						self.state = TxState::PreparFail;
+						return Some(r);
+					}
+				}
+				_ => ()
+			}
+		}
+		None
+	}
+	// 提交事务
+	fn commit(&mut self, tr: &Tr, cb: TxCallback) -> UsizeResult {
+		self.state = TxState::Committing;
+		// 先提交mgr上的事务
+		let alter_len = self.meta_txns.len();
+		if alter_len > 0 {
+			for prefix in self.meta_txns.keys() {
+				self.tab_logs.get(prefix).unwrap().1.commit(&self.id);
+			}
+		}
+		let len = self.tab_txns.len() + alter_len;
+		let count = Arc::new(AtomicUsize::new(len));
+		let c = count.clone();
+		let tr1 = tr.clone();
+		let bf = Arc::new(move |r: DBResult<usize> | {
+			match r {
+				Ok(_) => tr1.cs_state(TxState::Committing, TxState::Commited),
+				_ => tr1.cs_state(TxState::Committing, TxState::CommitFail)
+			};
+			if c.fetch_sub(1, Ordering::SeqCst) == 1 {
+				(*cb)(Ok(len))
+			}
+		});
+
+		//处理每个表的预提交
+		for val in self.tab_txns.values_mut() {
+			match val.commit(bf.clone()) {
+				Some(r) => {
+					match r {
+						Ok(_) => (),
+						_ => self.state = TxState::CommitFail
+					};
+					if count.fetch_sub(1, Ordering::SeqCst) == 1 {
+						return Some(Ok(len))
+					}
+				}
+				_ => ()
+			}
+		}
+		//处理tab alter的预提交
+		for val in self.meta_txns.values_mut() {
+			match val.commit(bf.clone()) {
+				Some(r) => {
+					match r {
+						Ok(_) => (),
+						_ => self.state = TxState::CommitFail
+					};
+					if count.fetch_sub(1, Ordering::SeqCst) == 1 {
+						return Some(Ok(len))
+					}
+				}
+				_ => ()
+			}
+		}
+		None
+	}
+	// 回滚事务
+	fn rollback(&mut self, tr: &Tr, cb: TxCallback) -> UsizeResult {
+		self.state = TxState::Rollbacking;
+		// 先回滚mgr上的事务
+		let alter_len = self.meta_txns.len();
+		if alter_len > 0 {
+			for prefix in self.meta_txns.keys() {
+				self.tab_logs.get(prefix).unwrap().1.rollback(&self.id);
+			}
+		}
+		let len = self.tab_txns.len() + alter_len;
+		let count = Arc::new(AtomicUsize::new(len));
+		let c = count.clone();
+		let tr1 = tr.clone();
+		let bf = Arc::new(move |r: DBResult<usize> | {
+			match r {
+				Ok(_) => tr1.cs_state(TxState::Rollbacking, TxState::Rollbacked),
+				_ => tr1.cs_state(TxState::Rollbacking, TxState::RollbackFail)
+			};
+			if c.fetch_sub(1, Ordering::SeqCst) == 1 {
+				(*cb)(Ok(len))
+			}
+		});
+
+		//处理每个表的预提交
+		for val in self.tab_txns.values_mut() {
+			match val.rollback(bf.clone()) {
+				Some(r) => {
+					match r {
+						Ok(_) => (),
+						_ => self.state = TxState::RollbackFail
+					};
+					if count.fetch_sub(1, Ordering::SeqCst) == 1 {
+						return Some(Ok(len))
+					}
+				}
+				_ => ()
+			}
+		}
+		//处理tab alter的预提交
+		for val in self.meta_txns.values_mut() {
+			match val.rollback(bf.clone()) {
+				Some(r) => {
+					match r {
+						Ok(_) => (),
+						_ => self.state = TxState::RollbackFail
+					};
+					if count.fetch_sub(1, Ordering::SeqCst) == 1 {
+						return Some(Ok(len))
+					}
+				}
+				_ => ()
+			}
+		}
+		None
+	}
+	// 修改，插入、删除及更新
+	fn key_lock(&mut self, tr: &Tr, arr: Vec<TabKV>, lock_time: usize, read_lock: bool, cb: TxCallback) -> UsizeResult {
+		let len = arr.len();
+		if len == 0 {
+			return Some(Ok(0))
+		}
+		self.state = TxState::Doing;
+		let count = Arc::new(AtomicUsize::new(len));
+		let c1 = count.clone();
+		let cb1 = cb.clone();
+		let tr1 = tr.clone();
+		let bf = Arc::new(move |r| {
+			handle_result(r, &tr1, len, &c1, &cb1)
+		});
+		let map = tab_map(arr);
+		for (key, val) in map.into_iter() {
+			let tkv = Arc::new(val);
+			let tkv1 = tkv.clone();
+			let bf1 = bf.clone();
+			let c2 = count.clone();
+			let cb2 = cb.clone();
+			let tr2 = tr.clone();
+			match self.build(tr, &key, Box::new(move |r| {
+				match r {
+					Ok(t) => match t.key_lock(tkv1.clone(), lock_time, read_lock, bf1.clone()) {
+						Some(r) => handle_result(r, &tr2, len, &c2, &cb2),
+						_ => ()
+					},
+					Err(s) => single_result(Err(s), &tr2, &cb2)
+				}
+			})) {
+				Some(r) => match r {
+					Ok(t) => match self.handle_result(&count, len, t.key_lock(tkv, lock_time, read_lock, bf.clone())) {
+						None => (),
+						rr => return rr
+					}
+					Err(s) => return Some(Err(s))
+				},
+				_ => ()
+			}
+		}
+		None
+	}
+	// 查询
+	fn query(
+		&mut self,
+		tr: &Tr,
+		arr: Vec<TabKV>,
+		lock_time: Option<usize>,
+		read_lock: bool,
+		cb: TxQueryCallback,
+	) -> Option<DBResult<Vec<TabKV>>> {
+		let len = arr.len();
+		if len == 0 {
+			return Some(Ok(Vec::new()))
+		}
+		self.state = TxState::Doing;
+		// 创建指定长度的结果集，接收结果
+		let mut vec = Vec::with_capacity(len);
+		vec.resize(len, Default::default());
+		let rvec = Arc::new(Mutex::new((len, vec)));
+		let c1 = rvec.clone();
+		let cb1 = cb.clone();
+		let tr1 = tr.clone();
+		let bf = Arc::new(move |r| {
+			query_result(r, &tr1, &c1, &cb1)
+		});
+		let map = tab_map(arr);
+		for (key, val) in map.into_iter() {
+			let tkv = Arc::new(val);
+			let tkv1 = tkv.clone();
+			let bf1 = bf.clone();
+			let c2 = rvec.clone();
+			let cb2 = cb.clone();
+			let tr2 = tr.clone();
+			match self.build(tr, &key, Box::new(move |r| match r {
+				Ok(t) => match t.query(tkv1.clone(), lock_time, read_lock, bf1.clone()) {
+					Some(r) => query_result(r, &tr2, &c2, &cb2),
+					_ => ()
+				},
+				Err(s) => {
+					if tr2.cs_state(TxState::Doing, TxState::Fail) {
+						(*cb2)(Err(s))
+					}
+				}
+			})) {
+				Some(r) => match r {
+					Ok(t) => match t.query(tkv, lock_time, read_lock, bf.clone()) {
+						Some(r) => match r {
+							Ok(vec) => {
+								match merge_result(&rvec, vec) {
+									None => (),
+									rr => {
+										self.state = TxState::Ok;
+										return rr
+									}
+								}
+							}
+							_ => {
+								self.state = TxState::Fail;
+								return Some(r)
+							}
+						},
+						_ => ()
+					},
+					Err(s) => return Some(Err(s))
+				},
+				_ => ()
+			}
+		}
+		None
+	}
+	// 修改，插入、删除及更新
+	fn modify(&mut self, tr: &Tr, arr: Vec<TabKV>, lock_time: Option<usize>, read_lock: bool, cb: TxCallback) -> UsizeResult {
+		let len = arr.len();
+		if len == 0 {
+			return Some(Ok(0))
+		}
+		self.state = TxState::Doing;
+		let count = Arc::new(AtomicUsize::new(len));
+		let c1 = count.clone();
+		let cb1 = cb.clone();
+		let tr1 = tr.clone();
+		let bf = Arc::new(move |r| {
+			handle_result(r, &tr1, len, &c1, &cb1)
+		});
+		let map = tab_map(arr);
+		for (key, val) in map.into_iter() {
+			let tkv = Arc::new(val);
+			let tkv1 = tkv.clone();
+			let bf1 = bf.clone();
+			let c2 = count.clone();
+			let cb2 = cb.clone();
+			let tr2 = tr.clone();
+			match self.build(tr, &key, Box::new(move |r| {
+				match r {
+					Ok(t) => match t.modify(tkv1.clone(), lock_time, read_lock, bf1.clone()) {
+						Some(r) => handle_result(r, &tr2, len, &c2, &cb2),
+						_ => ()
+					},
+					Err(s) => single_result(Err(s), &tr2, &cb2)
+				}
+			})) {
+				Some(r) => match r {
+					Ok(t) => match self.handle_result(&count, len, t.modify(tkv, lock_time, read_lock, bf.clone())) {
+						None => (),
+						rr => return rr
+					}
+					Err(s) => return Some(Err(s))
+				},
+				_ => ()
+			}
+		}
+		None
+	}
+	// 表的大小
+	fn tab_size(&mut self, tr: &Tr, tab: &Atom, cb: TxCallback) -> UsizeResult {
+		self.state = TxState::Doing;
+		let cb1 = cb.clone();
+		let tr1 = tr.clone();
+		let bf = Arc::new(move |r| {
+			single_result(r, &tr1, &cb1)
+		});
+		let bf1 = bf.clone();
+		let tr2 = tr.clone();
+		match self.build(tr, tab, Box::new(move |r| {
+			match r {
+				Ok(t) => match t.tab_size(bf1.clone()) {
+					Some(r) => single_result(r, &tr2, &cb),
+					_ => ()
+				},
+				Err(s) => single_result(Err(s), &tr2, &cb)
+			}
+		})) {
+			Some(r) => match r {
+				Ok(t) => match self.single_result(t.tab_size(bf)) {
+					None => (),
+					rr => return rr
+				}
+				Err(s) => return Some(Err(s))
+			},
+			_ => ()
+		}
+		None
+	}
+	// 新增 修改 删除 表
+	fn alter(&mut self, tr: &Tr, tab: &Atom, meta: Option<Arc<StructInfo>>, cb: TxCallback) -> UsizeResult {
+		self.state = TxState::Doing;
+		let (prefix, builder) = match self.find(tab) {
+			Some((prefix, log, builder)) => match builder.check(&tab, &meta) { // 检查
+				Ok(_) =>{
+					log.alter(tab, meta.clone());
+					(prefix, builder)
+				},
+				Err(s) => return self.single_result(Some(Err(s)))
+			},
+			_ => return self.single_result(Some(Err(String::from("builder not found"))))
+		};
+		let id = &self.id;
+		let timeout = self.timeout;
+		let txn = self.meta_txns.entry(prefix.clone()).or_insert_with(|| {
+			builder.meta_txn(id, timeout)
+		}).clone();
+		let tr1 = tr.clone();
+		let bf = Arc::new(move |r| {
+			single_result(r, &tr1, &cb)
+		});
+		self.single_result(txn.alter(tab, meta, bf))
+	}
+	// 表改名
+	fn rename(&mut self, tr: &Tr, tab: &Atom, new_name: Atom, cb: TxCallback) -> UsizeResult {
+		self.state = TxState::Doing;
+		// TODO
+		None
+	}
+
+	// 寻找和指定表名能前缀匹配的表构建器
+	fn find(&mut self, tab_name: &Atom) -> Option<(Atom, &mut TabLog, Arc<TabBuilder>)> {
+		// 遍历寻找和指定表名能前缀匹配的表构建器, TODO 用前缀树匹配的字符串
+		match self.tab_logs.get_mut(tab_name) {
+			Some((log, b)) => Some((tab_name.clone(), log, b.clone())),
+			_ => None
+		}
+	}
+	// 创建表
+	fn build(&mut self, tr: &Tr, tab_name: &Atom, cb: Box<Fn(DBResult<Arc<TabTxn>>)>) -> Option<DBResult<Arc<TabTxn>>> {
+		let txn = match self.tab_txns.get(tab_name) {
+			Some(r) => return Some(Ok(r.clone())),
+			_ => match self.find(tab_name) {
+				Some((_, _, builder)) => match builder.tab_txn(tab_name, &self.id, self.writable, self.timeout, cb) {
+					Some(r) => match r {
+						Ok(txn) => txn,
+						err => {
+							self.state = TxState::Fail;
+							return Some(err)
+						}
+					},
+					_ => return None
+				},
+				_ => return Some(Err(String::from("TabBuilderNotFound")))
+			}
+		};
+		self.tab_txns.insert(tab_name.clone(), txn.clone());
+		Some(Ok(txn))
+	}
+	// 处理同步返回的数量结果
+	fn handle_result(&mut self, count: &Arc<AtomicUsize>, len: usize, result: Option<DBResult<usize>>) -> UsizeResult {
+		match result {
+			Some(r) => match r {
+				Ok(rc) => {
+					if count.fetch_sub(rc, Ordering::SeqCst) == 1 {
+						self.state = TxState::Ok;
+						Some(Ok(len))
+					}else{
+						None
+					}
+				}
+				_ => {
+					self.state = TxState::Fail;
+					Some(r)
+				}
+			},
+			_ => None
+		}
+	}
+	// 处理同步返回的单个结果
+	fn single_result(&mut self, result: Option<DBResult<usize>>) -> UsizeResult {
+		match result {
+			Some(r) => match r {
+				Ok(_) => {
+					self.state = TxState::Ok;
+					Some(r)
+				}
+				_ => {
+					self.state = TxState::Fail;
+					Some(r)
+				}
+			},
+			_ => None
+		}
+	}
+}
+
+//================================ 内部静态方法
+// 创建每表的键参数表，不负责键的去重
+fn tab_map(mut arr: Vec<TabKV>) -> FnvHashMap<Atom, Vec<TabKV>> {
+	let mut len = arr.len();
+	let mut map = FnvHashMap::with_capacity_and_hasher(len, Default::default());
+	while len > 0 {
+		let mut tk = arr.pop().unwrap();
+		tk.index = len;
+		len -= 1;
+		let r = map.entry(tk.tab.clone()).or_insert(Vec::new());
+		r.push(tk);
+	}
+	return map;
+}
+
+// 合并结果集
+fn merge_result(rvec: &Arc<Mutex<(usize, Vec<TabKV>)>>, vec: Vec<TabKV>) -> Option<DBResult<Vec<TabKV>>> {
+	let mut t = rvec.lock().unwrap();
+	t.0 -= vec.len();
+	for r in vec.into_iter() {
+		let i = (&r).index - 1;
+		t.1[i] = r;
+	}
+	if t.0 == 0 {
+		// 将结果集向量转移出来，没有拷贝
+		return Some(Ok(mem::replace(&mut t.1, Vec::new())));
+	}
+	return None
+}
+// 处理异步返回的查询结果
+fn query_result(r: DBResult<Vec<TabKV>>, tr: &Tr, rvec: &Arc<Mutex<(usize, Vec<TabKV>)>>, cb: &TxQueryCallback) {
+	match r {
+		Ok(vec) => {
+			match merge_result(rvec, vec) {
+				Some(rr) => if tr.cs_state(TxState::Doing, TxState::Ok) {
+					(*cb)(rr)
+				}
+				_ => (),
+			}
+		},
+		_ => if tr.cs_state(TxState::Doing, TxState::Fail) {
+			(*cb)(r)
+		}
+	}
+}
+// 处理异步返回的数量结果
+fn handle_result(r: DBResult<usize>, tr: &Tr, len: usize, count: &Arc<AtomicUsize>, cb: &TxCallback) {
+	match r {
+		Ok(rc) => if count.fetch_sub(rc, Ordering::SeqCst) == 1 && tr.cs_state(TxState::Doing, TxState::Ok) {
+			(*cb)(Ok(len))
+		},
+		_ => if tr.cs_state(TxState::Doing, TxState::Fail) {
+			(*cb)(r)
+		}
+	}
+}
+// 处理异步返回的单个结果
+fn single_result(r: DBResult<usize>, tr: &Tr, cb: &TxCallback) {
+	match r {
+		Ok(_) => if tr.cs_state(TxState::Doing, TxState::Ok) {
+			(*cb)(r)
+		},
+		_ => if tr.cs_state(TxState::Doing, TxState::Fail) {
+			(*cb)(r)
+		}
+	}
+}
+
+#[cfg(test)]
+#[derive(Debug)]
+struct Player{
+	name: String,
+	id: u32,
+}
+
+#[cfg(test)]
+impl Encode for Player{
+	fn encode(&self, bb: &mut BonBuffer){
+		self.name.encode(bb);
+		self.id.encode(bb);
+	}
+}
+
+#[cfg(test)]
+impl Decode for Player{
+	fn decode(bb: &mut BonBuffer) -> Self{
+		Player{
+			name: String::decode(bb),
+			id: u32::decode(bb),
+		}
+	}
+}
+
+#[test]
+fn test_memery_db_mgr(){
+
+	let mgr = Mgr::new(GuidGen::new(1,1));
+	mgr.register_builder(&Atom::from("memery"), Arc::new(memery_db::MemeryDB::new(Atom::from("memery"))));
+	let mgr = Arc::new(mgr);
+
+	let tr = mgr.transaction(true, 1000);
+	let tr1 = tr.clone();
+	let mut sinfo = StructInfo::new(Atom::from("Player"), 555555555555);
+	let mut m = HashMap::new();
+	m.insert(Atom::from("class"), Atom::from("memery"));
+	sinfo.notes = Some(m);
+	let alter_back = Arc::new(move|r: DBResult<usize>|{
+		println!("alter: {:?}", r);
+		
+		match tr1.prepare(Arc::new(|r|{println!("prepare_alter:{:?}", r)})){
+			Some(r) => println!("prepare_alter:{:?}", r),
+			_ => println!("prepare_alter:fail"),
+		};
+		match tr1.commit(Arc::new(|r|{println!("commit_alter:{:?}", r)})){
+			Some(r) => println!("commit_alter:{:?}", r),
+			_ => println!("commit_alter:fail"),
+		};
+		println!("alter_succsess");
+		let mgr1 = mgr.clone();
+		let write = move||{
+			let mgr2 = mgr1.clone();
+			let read = move||{
+				let tr = mgr2.transaction(false, 1000);
+				let tr1 = tr.clone();
+				let mut arr = Vec::new();
+				let t1 = TabKV{
+					tab: Atom::from("Player"),
+					key: vec![5u8],
+					index: 0,
+					value: None,
+				};
+				arr.push(t1);
+
+				let read_back = Arc::new(move|r: DBResult<Vec<TabKV>>|{
+					match r {
+						Ok(mut v) => {
+							println!("read:ok");
+							for elem in v.iter_mut(){
+								match elem.value {
+									Some(ref mut v) => {
+										let mut buf = BonBuffer::with_bytes(Arc::make_mut(v).clone(), None, None);
+										let p = Player::decode(&mut buf);
+										println!("{:?}", p);
+									},
+									None => (),
+								}
+							}
+						},
+						Err(v) => println!("read:fail, {}", v),
+					}
+					//println!("read: {:?}", r);
+					match tr1.prepare(Arc::new(|r|{println!("prepare_read:{:?}", r)})){
+						Some(r) => println!("prepare_read:{:?}", r),
+						_ => println!("prepare_read:fail"),
+					};
+					match tr1.commit(Arc::new(|r|{println!("commit_read:{:?}", r)})){
+						Some(r) => println!("commit_read:{:?}", r),
+						_ => println!("commit_read:fail"),
+					};
+					//println!("succsess:{}", arr.len());
+				});
+
+				let r = tr.query(arr, Some(100), true, read_back.clone());
+				if r.is_some(){
+					read_back(r.unwrap());
+				}
+			};
+
+			let tr = mgr1.transaction(true, 1000);
+			let tr1 = tr.clone();
+			let p = Player{
+				name: String::from("chuanyan"),
+				id:5
+			};
+			let mut bonbuf = BonBuffer::new();
+			let bon = p.encode(&mut bonbuf);
+			let buf = bonbuf.unwrap();
+
+			let mut arr = Vec::new();
+			let t1 = TabKV{
+				tab: Atom::from("Player"),
+				key: vec![5u8],
+				index: 0,
+				value: Some(Arc::new(buf)),
+			};
+			arr.push(t1);
+
+			let write_back = Arc::new(move|r|{
+				println!("write: {:?}", r);
+				match tr1.prepare(Arc::new(|r|{println!("prepare_write:{:?}", r)})){
+					Some(r) => println!("prepare_write:{:?}", r),
+					_ => println!("prepare_write:fail"),
+				};
+				match tr1.commit(Arc::new(|r|{println!("commit_write:{:?}", r)})){
+					Some(r) => println!("commit_write:{:?}", r),
+					_ => println!("commit_write:fail"),
+				};
+				&read();
+			});
+			let r = tr.modify(arr, Some(100), false, write_back.clone());
+			if r.is_some(){
+				write_back(r.unwrap());
+			}
+		};
+		write();
+	});
+	let r = tr.alter(&Atom::from("Player"), Some(Arc::new(sinfo)), alter_back.clone());
+	if r.is_some(){
+		alter_back(r.unwrap());
+	}
+}
+
+// #[test]
+// fn test_file_db_mgr(){
+
+// 	let mgr = Mgr::new(GuidGen::new(1,1));
+// 	mgr.register_builder(&Atom::from("file"), Arc::new(memery_db::MemeryDB::new(Atom::from("file"))));
+// 	let mgr = Arc::new(mgr);
+
+// 	let tr = mgr.transaction(true, 1000);
+// 	let tr1 = tr.clone();
+// 	let mut sinfo = StructInfo::new(Atom::from("Player"), 555555555555);
+// 	let mut m = HashMap::new();
+// 	m.insert(Atom::from("class"), Atom::from("memery"));
+// 	sinfo.notes = Some(m);
+// 	let alter_back = Arc::new(move|r: DBResult<usize>|{
+// 		println!("alter: {:?}", r);
+		
+// 		match tr1.prepare(Arc::new(|r|{println!("prepare_alter:{:?}", r)})){
+// 			Some(r) => println!("prepare_alter:{:?}", r),
+// 			_ => println!("prepare_alter:fail"),
+// 		};
+// 		match tr1.commit(Arc::new(|r|{println!("commit_alter:{:?}", r)})){
+// 			Some(r) => println!("commit_alter:{:?}", r),
+// 			_ => println!("commit_alter:fail"),
+// 		};
+// 		println!("alter_succsess");
+// 		let mgr1 = mgr.clone();
+// 		let write = move||{
+// 			let mgr2 = mgr1.clone();
+// 			let read = move||{
+// 				let tr = mgr2.transaction(false, 1000);
+// 				let tr1 = tr.clone();
+// 				let mut arr = Vec::new();
+// 				let t1 = TabKV{
+// 					tab: Atom::from("Player"),
+// 					key: vec![5u8],
+// 					index: 0,
+// 					value: None,
+// 				};
+// 				arr.push(t1);
+
+// 				let read_back = Arc::new(move|r: DBResult<Vec<TabKV>>|{
+// 					match r {
+// 						Ok(mut v) => {
+// 							println!("read:ok");
+// 							for elem in v.iter_mut(){
+// 								match elem.value {
+// 									Some(ref mut v) => {
+// 										let mut buf = BonBuffer::with_bytes(Arc::make_mut(v).clone(), None, None);
+// 										let p = Player::decode(&mut buf);
+// 										println!("{:?}", p);
+// 									},
+// 									None => (),
+// 								}
+// 							}
+// 						},
+// 						Err(v) => println!("read:fail, {}", v),
+// 					}
+// 					//println!("read: {:?}", r);
+// 					match tr1.prepare(Arc::new(|r|{println!("prepare_read:{:?}", r)})){
+// 						Some(r) => println!("prepare_read:{:?}", r),
+// 						_ => println!("prepare_read:fail"),
+// 					};
+// 					match tr1.commit(Arc::new(|r|{println!("commit_read:{:?}", r)})){
+// 						Some(r) => println!("commit_read:{:?}", r),
+// 						_ => println!("commit_read:fail"),
+// 					};
+// 					//println!("succsess:{}", arr.len());
+// 				});
+
+// 				let r = tr.query(arr, Some(100), true, read_back.clone());
+// 				if r.is_some(){
+// 					read_back(r.unwrap());
+// 				}
+// 			};
+
+// 			let tr = mgr1.transaction(true, 1000);
+// 			let tr1 = tr.clone();
+// 			let p = Player{
+// 				name: String::from("chuanyan"),
+// 				id:5
+// 			};
+// 			let mut bonbuf = BonBuffer::new();
+// 			let bon = p.encode(&mut bonbuf);
+// 			let buf = bonbuf.unwrap();
+
+// 			let mut arr = Vec::new();
+// 			let t1 = TabKV{
+// 				tab: Atom::from("Player"),
+// 				key: vec![5u8],
+// 				index: 0,
+// 				value: Some(Arc::new(buf)),
+// 			};
+// 			arr.push(t1);
+
+// 			let write_back = Arc::new(move|r|{
+// 				println!("write: {:?}", r);
+// 				match tr1.prepare(Arc::new(|r|{println!("prepare_write:{:?}", r)})){
+// 					Some(r) => println!("prepare_write:{:?}", r),
+// 					_ => println!("prepare_write:fail"),
+// 				};
+// 				match tr1.commit(Arc::new(|r|{println!("commit_write:{:?}", r)})){
+// 					Some(r) => println!("commit_write:{:?}", r),
+// 					_ => println!("commit_write:fail"),
+// 				};
+// 				&read();
+// 			});
+// 			let r = tr.modify(arr, Some(100), false, write_back.clone());
+// 			if r.is_some(){
+// 				write_back(r.unwrap());
+// 			}
+// 		};
+// 		write();
+// 	});
+// 	let r = tr.alter(&Atom::from("Player"), Some(Arc::new(sinfo)), alter_back.clone());
+// 	if r.is_some(){
+// 		alter_back(r.unwrap());
+// 	}
+// }
+